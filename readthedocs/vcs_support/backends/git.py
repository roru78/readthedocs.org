# -*- coding: utf-8 -*-
"""Git-related utilities."""

from __future__ import (
    absolute_import, division, print_function, unicode_literals)

import csv
import logging
import os
import re

import git
from django.core.exceptions import ValidationError
from git.exc import BadName
from six import PY2, StringIO

from readthedocs.core.validators import validate_submodule_url
<<<<<<< HEAD

=======
>>>>>>> 857750ed
from readthedocs.projects.exceptions import RepositoryError
from readthedocs.vcs_support.base import BaseVCS, VCSVersion

log = logging.getLogger(__name__)


class Backend(BaseVCS):

    """Git VCS backend."""

    supports_tags = True
    supports_branches = True
    fallback_branch = 'master'  # default branch

    def __init__(self, *args, **kwargs):
        super(Backend, self).__init__(*args, **kwargs)
        self.token = kwargs.get('token', None)
        self.repo_url = self._get_clone_url()

    def _get_clone_url(self):
        if '://' in self.repo_url:
            hacked_url = self.repo_url.split('://')[1]
            hacked_url = re.sub('.git$', '', hacked_url)
            clone_url = 'https://%s' % hacked_url
            if self.token:
                clone_url = 'https://%s@%s' % (self.token, hacked_url)
                return clone_url
            # Don't edit URL because all hosts aren't the same
            # else:
            #     clone_url = 'git://%s' % (hacked_url)
        return self.repo_url

    def set_remote_url(self, url):
        return self.run('git', 'remote', 'set-url', 'origin', url)

    def update(self):
        # Use checkout() to update repo
        self.checkout()

    def repo_exists(self):
        code, _, _ = self.run('git', 'status', record=False)
        return code == 0

    def are_submodules_available(self):
        """
        Test whether git submodule checkout step should be performed.

        .. note::

            Temporarily, we support skipping these steps as submodule step can
            fail if using private submodules. This will eventually be
            configureable with our YAML config.
        """
        # TODO remove with https://github.com/rtfd/readthedocs-build/issues/30
        from readthedocs.projects.models import Feature
        if self.project.has_feature(Feature.SKIP_SUBMODULES):
            return False
        code, out, _ = self.run('git', 'submodule', 'status', record=False)
        return code == 0 and bool(out)

    def are_submodules_valid(self):
        """Test that all submodule URLs are valid."""
        repo = git.Repo(self.working_dir)
        for submodule in repo.submodules:
            try:
                validate_submodule_url(submodule.url)
            except ValidationError:
                return False
        return True

    def fetch(self):
        code, _, _ = self.run('git', 'fetch', '--tags', '--prune')
        if code != 0:
            raise RepositoryError

    def checkout_revision(self, revision=None):
        if not revision:
            branch = self.default_branch or self.fallback_branch
            revision = 'origin/%s' % branch

        code, out, err = self.run('git', 'checkout', '--force', revision)
        if code != 0:
            log.warning("Failed to checkout revision '%s': %s", revision, code)
        return [code, out, err]

    def clone(self):
        """
        Clone the repository.

        .. note::

            Temporarily, we support skipping submodule recursive clone via a
            feature flag. This will eventually be configureable with our YAML
            config.
        """
        # TODO remove with https://github.com/rtfd/readthedocs-build/issues/30
        from readthedocs.projects.models import Feature
        cmd = ['git', 'clone']
        if not self.project.has_feature(Feature.SKIP_SUBMODULES):
            cmd.append('--recursive')
        cmd.extend([self.repo_url, '.'])
        code, _, _ = self.run(*cmd)
        if code != 0:
            raise RepositoryError

    @property
    def tags(self):
        retcode, stdout, _ = self.run(
            'git',
            'show-ref',
            '--tags',
            record_as_success=True,
        )
        # error (or no tags found)
        if retcode != 0:
            return []
        return self.parse_tags(stdout)

    def parse_tags(self, data):
        """
        Parses output of show-ref --tags, eg:

            3b32886c8d3cb815df3793b3937b2e91d0fb00f1 refs/tags/2.0.0
            bd533a768ff661991a689d3758fcfe72f455435d refs/tags/2.0.1
            c0288a17899b2c6818f74e3a90b77e2a1779f96a refs/tags/2.0.2
            a63a2de628a3ce89034b7d1a5ca5e8159534eef0 refs/tags/2.1.0.beta2
            c7fc3d16ed9dc0b19f0d27583ca661a64562d21e refs/tags/2.1.0.rc1
            edc0a2d02a0cc8eae8b67a3a275f65cd126c05b1 refs/tags/2.1.0.rc2

        Into VCSTag objects with the tag name as verbose_name and the commit
        hash as identifier.
        """
        # parse the lines into a list of tuples (commit-hash, tag ref name)
        # StringIO below is expecting Unicode data, so ensure that it gets it.
        if not isinstance(data, str):
            data = str(data)
        delimiter = str(' ').encode('utf-8') if PY2 else str(' ')
        raw_tags = csv.reader(StringIO(data), delimiter=delimiter)
        vcs_tags = []
        for row in raw_tags:
            row = [f for f in row if f != '']
            if row == []:
                continue
            commit_hash, name = row
            clean_name = name.replace('refs/tags/', '')
            vcs_tags.append(VCSVersion(self, commit_hash, clean_name))
        return vcs_tags

    @property
    def branches(self):
        # Only show remote branches
        retcode, stdout, _ = self.run(
            'git',
            'branch',
            '-r',
            record_as_success=True,
        )
        # error (or no branches found)
        if retcode != 0:
            return []
        return self.parse_branches(stdout)

    def parse_branches(self, data):
        """
        Parse output of git branch -r.

        e.g.:

              origin/2.0.X
              origin/HEAD -> origin/master
              origin/develop
              origin/master
              origin/release/2.0.0
              origin/release/2.1.0
        """
        clean_branches = []
        # StringIO below is expecting Unicode data, so ensure that it gets it.
        if not isinstance(data, str):
            data = str(data)
        delimiter = str(' ').encode('utf-8') if PY2 else str(' ')
        raw_branches = csv.reader(StringIO(data), delimiter=delimiter)
        for branch in raw_branches:
            branch = [f for f in branch if f != '' and f != '*']
            # Handle empty branches
            if branch:
                branch = branch[0]
                if branch.startswith('origin/'):
                    verbose_name = branch.replace('origin/', '')
                    if verbose_name in ['HEAD']:
                        continue
                    clean_branches.append(
                        VCSVersion(self, branch, verbose_name))
                else:
                    clean_branches.append(VCSVersion(self, branch, branch))
        return clean_branches

    @property
    def commit(self):
        _, stdout, _ = self.run('git', 'rev-parse', 'HEAD')
        return stdout.strip()

    def checkout(self, identifier=None):
        self.check_working_dir()

        # Clone or update repository
        if self.repo_exists():
            self.set_remote_url(self.repo_url)
            self.fetch()
        else:
            self.make_clean_working_dir()
            self.clone()

        # Find proper identifier
        if not identifier:
            identifier = self.default_branch or self.fallback_branch

        identifier = self.find_ref(identifier)

        # Checkout the correct identifier for this branch.
        code, out, err = self.checkout_revision(identifier)
        if code != 0:
            return code, out, err

        # Clean any remains of previous checkouts
        self.run('git', 'clean', '-d', '-f', '-f')

        # Update submodules, temporarily allow for skipping submodule checkout
        # step for projects need more submodule configuration.
        if self.are_submodules_available():
            if self.are_submodules_valid():
                self.checkout_submodules()
            else:
                raise RepositoryError(RepositoryError.INVALID_SUBMODULES)
        return code, out, err

    def checkout_submodules(self):
        """Checkout all repository submodules recursively."""
        self.run('git', 'submodule', 'sync')
        self.run(
            'git',
            'submodule',
            'update',
            '--init',
            '--recursive',
            '--force',
        )

    def find_ref(self, ref):
        # Check if ref starts with 'origin/'
        if ref.startswith('origin/'):
            return ref

        # Check if ref is a branch of the origin remote
        if self.ref_exists('remotes/origin/' + ref):
            return 'origin/' + ref

        return ref

    def ref_exists(self, ref):
        try:
            r = git.Repo(self.working_dir)
            if r.commit(ref):
                return True
<<<<<<< HEAD
        except BadName:
=======
        except (BadName, ValueError):
>>>>>>> 857750ed
            return False
        return False

    @property
    def env(self):
        env = super(Backend, self).env
        env['GIT_DIR'] = os.path.join(self.working_dir, '.git')
        # Don't prompt for username, this requires Git 2.3+
        env['GIT_TERMINAL_PROMPT'] = '0'
        return env<|MERGE_RESOLUTION|>--- conflicted
+++ resolved
@@ -15,10 +15,6 @@
 from six import PY2, StringIO
 
 from readthedocs.core.validators import validate_submodule_url
-<<<<<<< HEAD
-
-=======
->>>>>>> 857750ed
 from readthedocs.projects.exceptions import RepositoryError
 from readthedocs.vcs_support.base import BaseVCS, VCSVersion
 
@@ -282,11 +278,7 @@
             r = git.Repo(self.working_dir)
             if r.commit(ref):
                 return True
-<<<<<<< HEAD
-        except BadName:
-=======
         except (BadName, ValueError):
->>>>>>> 857750ed
             return False
         return False
 
