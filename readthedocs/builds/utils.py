import re


GH_REGEXS = [
    re.compile('github.com/(.+)/(.+)(?:\.git){1}'),
    re.compile('github.com/(.+)/(.+)'),
    re.compile('github.com:(.+)/(.+).git'),
]

BB_REGEXS = [
    re.compile('bitbucket.org/(.+)/(.+)/'),
    re.compile('bitbucket.org/(.+)/(.+)'),
    re.compile('bitbucket.org:(.+)/(.+)\.git'),
]


def get_github_username_repo(url):
    if 'github' in url:
        for regex in GH_REGEXS:
            match = regex.search(url)
            if match:
                return match.groups()
    return (None, None)


def get_bitbucket_username_repo(url=None):
    if 'bitbucket' in url:
        for regex in BB_REGEXS:
            match = regex.search(url)
            if match:
                return match.groups()
<<<<<<< HEAD
    return (None, None)


def get_vcs_version_slug(version):
    if version.slug == LATEST:
        if version.project.default_branch:
            return version.project.default_branch
        else:
            return version.project.vcs_repo().fallback_branch
    return version.commit_name


def get_conf_py_path(version):
    conf_py_path = version.project.conf_file(version.slug)
    conf_py_path = conf_py_path.replace(
        version.project.checkout_path(version.slug), '')
    return conf_py_path.replace('conf.py', '')


def clean_build_path(version):
    '''Clean build path for project version

    Ensure build path is clean for project version. Used to ensure stale build
    checkouts for each project version are removed.

    version
        Instance of :py:class:`readthedocs.builds.models.Version` to perform
        build path cleanup on
    '''
    try:
        path = version.get_build_path()
        if path is not None:
            log.debug('Removing build path {0} for {1}'.format(
                path, version))
            rmtree(path)
    except OSError:
        log.error('Build path cleanup failed', exc_info=True)
=======
    return (None, None)
>>>>>>> 5433011f
<|MERGE_RESOLUTION|>--- conflicted
+++ resolved
@@ -29,44 +29,4 @@
             match = regex.search(url)
             if match:
                 return match.groups()
-<<<<<<< HEAD
-    return (None, None)
-
-
-def get_vcs_version_slug(version):
-    if version.slug == LATEST:
-        if version.project.default_branch:
-            return version.project.default_branch
-        else:
-            return version.project.vcs_repo().fallback_branch
-    return version.commit_name
-
-
-def get_conf_py_path(version):
-    conf_py_path = version.project.conf_file(version.slug)
-    conf_py_path = conf_py_path.replace(
-        version.project.checkout_path(version.slug), '')
-    return conf_py_path.replace('conf.py', '')
-
-
-def clean_build_path(version):
-    '''Clean build path for project version
-
-    Ensure build path is clean for project version. Used to ensure stale build
-    checkouts for each project version are removed.
-
-    version
-        Instance of :py:class:`readthedocs.builds.models.Version` to perform
-        build path cleanup on
-    '''
-    try:
-        path = version.get_build_path()
-        if path is not None:
-            log.debug('Removing build path {0} for {1}'.format(
-                path, version))
-            rmtree(path)
-    except OSError:
-        log.error('Build path cleanup failed', exc_info=True)
-=======
-    return (None, None)
->>>>>>> 5433011f
+    return (None, None)