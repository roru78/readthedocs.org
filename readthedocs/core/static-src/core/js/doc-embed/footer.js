--- conflicted
+++ resolved
@@ -1,10 +1,5 @@
-<<<<<<< HEAD
-var rtddata = require('./rtd-data'),
-    versionCompare = require('./version-compare');
-=======
 var rtddata = require('./rtd-data');
 var versionCompare = require('./version-compare');
-var sponsorship = require('../sponsorship');
 
 
 function injectFooter(data) {
@@ -23,22 +18,6 @@
     } else if (!data['version_supported']) {
         //$('.rst-current-version').addClass('rst-active-old-version')
     }
-
-    // Show promo selectively
-    if (data.promo && config.show_promo()) {
-        var promo = new sponsorship.Promo(
-            data.promo_data.id,
-            data.promo_data.text,
-            data.promo_data.link,
-            data.promo_data.image,
-            config.theme,
-            data.promo_data.display_type,
-            data.promo_data.pixel
-        )
-        if (promo) {
-            promo.display();
-        }
-    }
 }
 
 
@@ -56,8 +35,6 @@
         }
     });
 }
->>>>>>> e923c0cd
-
 
 function init() {
     var rtd = rtddata.get();
@@ -104,45 +81,6 @@
     });
 }
 
-
-<<<<<<< HEAD
-function injectFooter(data) {
-    var config = rtddata.get();
-
-    // If the theme looks like ours, update the existing badge
-    // otherwise throw a a full one into the page.
-    if (config.is_rtd_theme()) {
-        $("div.rst-other-versions").html(data['html']);
-    } else {
-        $("body").append(data['html']);
-    }
-
-    if (!data['version_active']) {
-        $('.rst-current-version').addClass('rst-out-of-date');
-    } else if (!data['version_supported']) {
-        //$('.rst-current-version').addClass('rst-active-old-version')
-    }
-}
-
-
-function setupBookmarkCSRFToken() {
-    function csrfSafeMethod(method) {
-        // these HTTP methods do not require CSRF protection
-        return (/^(GET|HEAD|OPTIONS|TRACE)$/.test(method));
-    }
-
-    $.ajaxSetup({
-        beforeSend: function(xhr, settings) {
-            if (!csrfSafeMethod(settings.type)) {
-                xhr.setRequestHeader("X-CSRFToken", $('a.bookmark[token]').attr('token'));
-            }
-        }
-    });
-}
-
-
-=======
->>>>>>> e923c0cd
 module.exports = {
     init: init
 };