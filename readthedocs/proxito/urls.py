--- conflicted
+++ resolved
@@ -117,13 +117,8 @@
             r'(?P<lang_slug>{lang_slug})/'
             r'(?P<version_slug>{version_slug})$'.format(**pattern_opts)
         ),
-<<<<<<< HEAD
-        ServeDocs.as_view(redirect_root=True),
-        name='docs_detail',
-=======
         fast_404,
         name='docs_detail_directory_indexing',
->>>>>>> 0837306d
     ),
 
     # # TODO: Support this?
