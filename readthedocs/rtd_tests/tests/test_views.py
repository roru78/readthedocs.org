from urllib.parse import urlsplit

import mock
import pytest
from django.contrib.auth.models import User
from django.test import TestCase
from django.urls import reverse
from django.utils import timezone
from django_dynamic_fixture import get, new

from readthedocs.builds.constants import EXTERNAL, LATEST
from readthedocs.builds.models import Build, Version
from readthedocs.core.models import UserProfile
from readthedocs.core.permissions import AdminPermission
from readthedocs.projects.constants import PUBLIC
from readthedocs.projects.forms import UpdateProjectForm
from readthedocs.projects.models import HTMLFile, Project
from readthedocs.search.models import SearchQuery


class Testmaker(TestCase):

    def setUp(self):
        self.eric = User(username='eric')
        self.eric.set_password('test')
        self.eric.save()

    def test_imported_docs(self):
        # Test Import
        self.client.login(username='eric', password='test')
        user = User.objects.get(username='eric')
        r = self.client.get('/dashboard/', {})
        self.assertEqual(r.status_code, 200)
        r = self.client.get('/dashboard/import/manual/', {})
        self.assertEqual(r.status_code, 200)
        form = UpdateProjectForm(
            data={
                'name': 'Django Kong',
                'repo': 'https://github.com/ericholscher/django-kong',
                'repo_type': 'git',
                'description': 'OOHHH AH AH AH KONG SMASH',
                'language': 'en',
                'default_branch': '',
                'project_url': 'http://django-kong.rtfd.org',
                'default_version': LATEST,
                'privacy_level': 'public',
                'version_privacy_level': 'public',
                'python_interpreter': 'python',
                'documentation_type': 'sphinx',
                'csrfmiddlewaretoken': '34af7c8a5ba84b84564403a280d9a9be',
            },
            user=user,
        )
        _ = form.save()
        _ = Project.objects.get(slug='django-kong')

        r = self.client.get('/projects/django-kong/builds/')
        self.assertEqual(r.status_code, 200)
        r = self.client.get('/dashboard/django-kong/edit/', {})
        self.assertEqual(r.status_code, 200)
        r = self.client.get('/dashboard/django-kong/subprojects/', {})
        self.assertEqual(r.status_code, 200)


class PrivateViewsAreProtectedTests(TestCase):
    fixtures = ['eric', 'test_data']

    def assertRedirectToLogin(self, response):
        self.assertEqual(response.status_code, 302)
        url = response['Location']
        e_scheme, e_netloc, e_path, e_query, e_fragment = urlsplit(url)
        self.assertEqual(e_path, reverse('account_login'))

    def test_dashboard(self):
        response = self.client.get('/dashboard/')
        self.assertRedirectToLogin(response)

    def test_import_wizard_start(self):
        response = self.client.get('/dashboard/import/')
        self.assertRedirectToLogin(response)

    def test_import_wizard_manual(self):
        response = self.client.get('/dashboard/import/manual/')
        self.assertRedirectToLogin(response)

    def test_import_wizard_demo(self):
        response = self.client.get('/dashboard/import/manual/demo/')
        self.assertRedirectToLogin(response)

    def test_projects_manage(self):
        response = self.client.get('/dashboard/pip/')
        self.assertRedirectToLogin(response)

    def test_edit(self):
        response = self.client.get('/dashboard/pip/edit/')
        self.assertRedirectToLogin(response)

    def test_advanced(self):
        response = self.client.get('/dashboard/pip/advanced/')
        self.assertRedirectToLogin(response)

    def test_version_delete_html(self):
        response = self.client.get('/dashboard/pip/version/0.8.1/delete_html/')
        self.assertRedirectToLogin(response)

    def test_version_detail(self):
        response = self.client.get('/dashboard/pip/version/0.8.1/')
        self.assertRedirectToLogin(response)

    def test_project_delete(self):
        response = self.client.get('/dashboard/pip/delete/')
        self.assertRedirectToLogin(response)

    def test_subprojects_delete(self):
        # This URL doesn't exist anymore, 404
        response = self.client.get(
            '/dashboard/pip/subprojects/delete/a-subproject/',
        )
        self.assertEqual(response.status_code, 404)
        # New URL
        response = self.client.get(
            '/dashboard/pip/subprojects/a-subproject/delete/',
        )
        self.assertRedirectToLogin(response)

    def test_subprojects(self):
        response = self.client.get('/dashboard/pip/subprojects/')
        self.assertRedirectToLogin(response)

    def test_project_users(self):
        response = self.client.get('/dashboard/pip/users/')
        self.assertRedirectToLogin(response)

    def test_project_users_delete(self):
        response = self.client.get('/dashboard/pip/users/delete/')
        self.assertRedirectToLogin(response)

    def test_project_notifications(self):
        response = self.client.get('/dashboard/pip/notifications/')
        self.assertRedirectToLogin(response)

    def test_project_notifications_delete(self):
        response = self.client.get('/dashboard/pip/notifications/delete/')
        self.assertRedirectToLogin(response)

    def test_project_translations(self):
        response = self.client.get('/dashboard/pip/translations/')
        self.assertRedirectToLogin(response)

    def test_project_translations_delete(self):
        response = self.client.get(
            '/dashboard/pip/translations/delete/a-translation/',
        )
        self.assertRedirectToLogin(response)

    def test_project_redirects(self):
        response = self.client.get('/dashboard/pip/redirects/')
        self.assertRedirectToLogin(response)

    def test_project_redirects_delete(self):
        response = self.client.get('/dashboard/pip/redirects/delete/')
        self.assertRedirectToLogin(response)


class RandomPageTests(TestCase):
    fixtures = ['eric', 'test_data']

    def setUp(self):
        self.pip = Project.objects.get(slug='pip')
        self.pip_version = self.pip.versions.all()[0]
        HTMLFile.objects.create(
            project=self.pip,
            version=self.pip_version,
            name='file.html',
            slug='file',
            path='file.html',
            md5='abcdef',
            commit='1234567890abcdef',
        )

    def test_random_page_view_redirects(self):
        response = self.client.get('/random/')
        self.assertEqual(response.status_code, 302)

    def test_takes_project_slug(self):
        response = self.client.get('/random/pip/')
        self.assertEqual(response.status_code, 302)
        self.assertTrue('pip' in response['Location'])

    def test_404_for_unknown_project(self):
        response = self.client.get('/random/not-existent/')
        self.assertEqual(response.status_code, 404)

    def test_404_for_with_no_html_files(self):
        HTMLFile.objects.all().delete()
        response = self.client.get('/random/pip/')
        self.assertEqual(response.status_code, 404)


class SubprojectViewTests(TestCase):

    def setUp(self):
        self.user = new(User, username='test')
        self.user.set_password('test')
        self.user.save()

        self.project = get(Project, slug='my-mainproject')
        self.subproject = get(Project, slug='my-subproject')
        self.project.add_subproject(self.subproject)

        self.client.login(username='test', password='test')

    def test_deny_delete_for_non_project_admins(self):
        response = self.client.get(
            '/dashboard/my-mainproject/subprojects/delete/my-subproject/',
        )
        self.assertEqual(response.status_code, 404)

        self.assertTrue(
            self.subproject in
            [r.child for r in self.project.subprojects.all()],
        )

    def test_admins_can_delete_subprojects(self):
        self.project.users.add(self.user)
        self.subproject.users.add(self.user)

        # URL doesn't exist anymore, 404
        response = self.client.get(
            '/dashboard/my-mainproject/subprojects/delete/my-subproject/',
        )
        self.assertEqual(response.status_code, 404)
        # This URL still doesn't accept GET, 405
        response = self.client.get(
            '/dashboard/my-mainproject/subprojects/my-subproject/delete/',
        )
        self.assertEqual(response.status_code, 405)
        self.assertTrue(
            self.subproject in
            [r.child for r in self.project.subprojects.all()],
        )
        # Test POST
        response = self.client.post(
            '/dashboard/my-mainproject/subprojects/my-subproject/delete/',
        )
        self.assertEqual(response.status_code, 302)
        self.assertTrue(
            self.subproject not in
            [r.child for r in self.project.subprojects.all()],
        )

    def test_project_admins_can_delete_subprojects_that_they_are_not_admin_of(
            self,
    ):
        self.project.users.add(self.user)
        self.assertFalse(AdminPermission.is_admin(self.user, self.subproject))

        response = self.client.post(
            '/dashboard/my-mainproject/subprojects/my-subproject/delete/',
        )
        self.assertEqual(response.status_code, 302)
        self.assertTrue(
            self.subproject not in
            [r.child for r in self.project.subprojects.all()],
        )


class BuildViewTests(TestCase):
    fixtures = ['eric', 'test_data']

    def setUp(self):
        self.client.login(username='eric', password='test')
        self.pip = Project.objects.get(slug='pip')

    @mock.patch('readthedocs.projects.tasks.update_docs_task')
    def test_build_redirect(self, mock):
        r = self.client.post('/projects/pip/builds/', {'version_slug': '0.8.1'})
        build = Build.objects.filter(project__slug='pip').latest()
        self.assertEqual(r.status_code, 302)
        self.assertEqual(
            r._headers['location'][1],
            '/projects/pip/builds/%s/' % build.pk,
        )

    def test_build_list_includes_external_versions(self):
        external_version = get(
            Version,
            project=self.pip,
            active=True,
            type=EXTERNAL,
            privacy_level=PUBLIC,
        )
        external_version_build = get(
            Build,
            project=self.pip,
            version=external_version
        )
        self.pip.privacy_level = PUBLIC
        self.pip.save()
        response = self.client.get(
            reverse('builds_project_list', args=[self.pip.slug]),
        )
        self.assertEqual(response.status_code, 200)
<<<<<<< HEAD
        self.assertIn(external_version_build, response.context['build_qs'])


class HomepageViewTests(TestCase):

    def setUp(self):
        self.homepage_url = reverse('homepage')

    def test_projects_count(self):
        user_1 = get(User)
        profile_1 = get(UserProfile, user=user_1, banned=True)

        user_2 = get(User)
        profile_2 = get(UserProfile, user=user_2, banned=True)

        user_3 = get(User)
        profile_3 = get(UserProfile, user=user_3, banned=False)

        project_a = get(Project, users=[user_1])
        project_b = get(Project, users=[user_2])
        project_c = get(Project, users=[user_3])

        spam_proj_count = Project.objects.filter(users__profile__banned=True).count()

        self.assertEqual(spam_proj_count, 2)
        self.assertEqual(User.objects.all().count(), 3)
        self.assertEqual(User.objects.filter(profile__banned=True).count(), 2)

        expected_count = Project.objects.all().count() - spam_proj_count
        response = self.client.get(self.homepage_url)

        self.assertEqual(response.status_code, 200)
        self.assertEqual(expected_count, response.context['projects_count'])


class TestSearchAnalyticsView(TestCase):

    """Tests for search analytics page."""

    fixtures = ['eric', 'test_data', 'test_search_queries']

    def setUp(self):
        self.client.login(username='eric', password='test')
        self.pip = Project.objects.get(slug='pip')
        self.version = self.pip.versions.order_by('id').first()
        self.analyics_page = reverse('projects_search_analytics', args=[self.pip.slug])

        test_time = timezone.datetime(2019, 8, 2, 12, 0)
        self.test_time = timezone.make_aware(test_time)

    def test_recent_queries(self):
        with mock.patch('django.utils.timezone.now') as test_time:
            test_time.return_value = self.test_time

            expected_result = ['advertising', 'github', 'hello', 'elasticsearch', 'read the docs',
                                    'sphinx', 'search', 'documentation', 'hello world']

            resp = self.client.get(self.analyics_page, {'version':self.version.slug, 'size': 100})
            self.assertEqual(
                expected_result,
                resp.context['queries'],
            )

    def test_top_queries_past_24_hrs(self):
        with mock.patch('django.utils.timezone.now') as test_time:
            test_time.return_value = self.test_time

            expected_result = ['advertising', 'sphinx', 'elasticsearch',
                                'github', 'hello', 'read the docs', 'search']

            resp = self.client.get(
                self.analyics_page,
                {'version': self.version.slug, 'size': 100, 'period': 'last-24-hrs'}
            )

            self.assertEqual(
                expected_result,
                resp.context['queries']
            )

    def test_top_queries_past_48_hrs(self):
        with mock.patch('django.utils.timezone.now') as test_time:
            test_time.return_value = self.test_time

            expected_result = ['read the docs', 'advertising', 'elasticsearch',
                                'sphinx', 'github', 'hello', 'search']

            resp = self.client.get(
                self.analyics_page,
                {'version': self.version.slug, 'size': 100, 'period': 'last-48-hrs'}
            )

            self.assertEqual(
                expected_result,
                resp.context['queries'],
            )

    def test_top_queries_past_1_month(self):
        with mock.patch('django.utils.timezone.now') as test_time:
            test_time.return_value = self.test_time

            expected_result = ['documentation', 'read the docs', 'advertising',
                                'elasticsearch','sphinx', 'github', 'hello', 'search']

            resp = self.client.get(
                self.analyics_page,
                {'version': self.version.slug, 'size': 100, 'period': 'last-1-month'}
            )

            self.assertEqual(
                expected_result,
                resp.context['queries'],
            )

    def test_top_queries_past_3_months(self):
        with mock.patch('django.utils.timezone.now') as test_time:
            test_time.return_value = self.test_time

            expected_result = ['hello world', 'documentation', 'read the docs','advertising',
                                'elasticsearch', 'sphinx', 'github', 'hello', 'search']

            resp = self.client.get(
                self.analyics_page,
                {'version': self.version.slug, 'size': 100, 'period': 'last-3-months'}
            )

            self.assertEqual(
                expected_result,
                resp.context['queries'],
            )

    def test_distribution_of_top_queries(self):
        with mock.patch('django.utils.timezone.now') as test_time:
            test_time.return_value = self.test_time

            expected_result = {
                'labels': ['hello world', 'documentation', 'read the docs', 'advertising',
                            'elasticsearch', 'sphinx', 'github', 'hello', 'search'],
                'int_data': [5, 4, 4, 3, 2, 2, 1, 1, 1],
            }
            resp = self.client.get(self.analyics_page, {'version': self.version.slug})

            self.assertDictEqual(
                expected_result,
                resp.context['doughnut_chart_data'],
            )

    def test_count_of_queries_for_last_30_days(self):
        with mock.patch('django.utils.timezone.now') as test_time:
            test_time.return_value = self.test_time

            expected_result_data = (
                [0] * 12 +
                [1, 1, 2] +
                [0] * 13 +
                [4, 3]
            )
            resp = self.client.get(self.analyics_page, {'version': self.version.slug})

            self.assertListEqual(
                expected_result_data,
                resp.context['chart_data']['int_data'],
            )
            self.assertEqual(
                '03 Jul',
                resp.context['chart_data']['labels'][0],
            )
            self.assertEqual(
                '01 Aug',
                resp.context['chart_data']['labels'][-1],
            )
=======
        self.assertIn(external_version_build, response.context['build_qs'])
>>>>>>> 93bcf8d1
<|MERGE_RESOLUTION|>--- conflicted
+++ resolved
@@ -301,40 +301,7 @@
             reverse('builds_project_list', args=[self.pip.slug]),
         )
         self.assertEqual(response.status_code, 200)
-<<<<<<< HEAD
         self.assertIn(external_version_build, response.context['build_qs'])
-
-
-class HomepageViewTests(TestCase):
-
-    def setUp(self):
-        self.homepage_url = reverse('homepage')
-
-    def test_projects_count(self):
-        user_1 = get(User)
-        profile_1 = get(UserProfile, user=user_1, banned=True)
-
-        user_2 = get(User)
-        profile_2 = get(UserProfile, user=user_2, banned=True)
-
-        user_3 = get(User)
-        profile_3 = get(UserProfile, user=user_3, banned=False)
-
-        project_a = get(Project, users=[user_1])
-        project_b = get(Project, users=[user_2])
-        project_c = get(Project, users=[user_3])
-
-        spam_proj_count = Project.objects.filter(users__profile__banned=True).count()
-
-        self.assertEqual(spam_proj_count, 2)
-        self.assertEqual(User.objects.all().count(), 3)
-        self.assertEqual(User.objects.filter(profile__banned=True).count(), 2)
-
-        expected_count = Project.objects.all().count() - spam_proj_count
-        response = self.client.get(self.homepage_url)
-
-        self.assertEqual(response.status_code, 200)
-        self.assertEqual(expected_count, response.context['projects_count'])
 
 
 class TestSearchAnalyticsView(TestCase):
@@ -472,7 +439,4 @@
             self.assertEqual(
                 '01 Aug',
                 resp.context['chart_data']['labels'][-1],
-            )
-=======
-        self.assertIn(external_version_build, response.context['build_qs'])
->>>>>>> 93bcf8d1
+            )