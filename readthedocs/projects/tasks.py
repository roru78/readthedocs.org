--- conflicted
+++ resolved
@@ -1798,11 +1798,7 @@
     # TODO similar to the celery task time limit, we can't infer this from
     # Docker settings anymore, because Docker settings are determined on the
     # build servers dynamically.
-<<<<<<< HEAD
-    #time_limit = int(DOCKER_LIMITS['time'] * 1.2)
-=======
     # time_limit = int(DOCKER_LIMITS['time'] * 1.2)
->>>>>>> ce0e9978
     # Set time as maximum celery task time limit + 5m
     time_limit = 7200 + 300
     delta = datetime.timedelta(seconds=time_limit)
