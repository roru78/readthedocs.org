"""Tasks related to projects, including fetching repository code, cleaning
``conf.py`` files, and rebuilding documentation.
"""
import fnmatch
import os
import shutil
import json
import logging
import socket
import requests
import datetime

from celery import task
from django.conf import settings
from django.core.urlresolvers import reverse
from django.utils.translation import ugettext_lazy as _
from slumber.exceptions import HttpClientError

from builds.models import Build, Version
from core.utils import send_email, run_on_app_servers
from doc_builder.loader import loading as builder_loading
from doc_builder.base import restoring_chdir
from doc_builder.environments import DockerEnvironment
from projects.exceptions import ProjectImportError
from projects.models import ImportedFile, Project
from projects.utils import run, make_api_version, make_api_project
from projects.constants import LOG_TEMPLATE
from projects import symlinks
from privacy.loader import Syncer
from tastyapi import api, apiv2
from search.parse_json import process_all_json_files
from search.utils import process_mkdocs_json
from restapi.utils import index_search_request
from vcs_support import utils as vcs_support_utils
import tastyapi

try:
    from readthedocs.projects.signals import before_vcs, after_vcs, before_build, after_build
except:
    from projects.signals import before_vcs, after_vcs, before_build, after_build


log = logging.getLogger(__name__)

HTML_ONLY = getattr(settings, 'HTML_ONLY_PROJECTS', ())


@task(default_retry_delay=7 * 60, max_retries=5)
@restoring_chdir
def update_docs(pk, version_pk=None, build_pk=None, record=True, docker=False,
                pdf=True, man=True, epub=True, dash=True,
                search=True, force=False, intersphinx=True, localmedia=True,
                api=None, basic=False, **kwargs):
    """
    The main entry point for updating documentation.

    It handles all of the logic around whether a project is imported or we
    created it.  Then it will build the html docs and other requested parts.

    `pk`
        Primary key of the project to update

    `record`
        Whether or not to keep a record of the update in the database. Useful
        for preventing changes visible to the end-user when running commands
        from the shell, for example.

    """
    # Dependency injection to allow for testing
    if api is None:
        api = tastyapi.api
        apiv2 = tastyapi.apiv2
    else:
        apiv2 = api

    start_time = datetime.datetime.utcnow()
    try:
        project_data = api.project(pk).get()
    except HttpClientError:
        log.exception(LOG_TEMPLATE.format(project=pk, version='', msg='Failed to get project data on build. Erroring.'))
    project = make_api_project(project_data)
    # Don't build skipped projects
    if project.skip:
        log.info(LOG_TEMPLATE.format(project=project.slug, version='', msg='Skipping'))
        return
    else:
        log.info(LOG_TEMPLATE.format(project=project.slug, version='', msg='Building'))
    version = ensure_version(api, project, version_pk)
    build = create_build(build_pk)
    results = {}

    # Build Servery stuff
    try:
        record_build(api=api, build=build, record=record, results=results, state='cloning')
        vcs_results = setup_vcs(version, build, api)
        if vcs_results:
            results.update(vcs_results)

        if project.documentation_type == 'auto':
            update_documentation_type(version, apiv2)

        if docker or settings.DOCKER_ENABLE:
            record_build(api=api, build=build, record=record, results=results, state='building')
            docker = DockerEnvironment(version)
            build_results = docker.build()
            results.update(build_results)
        else:
            record_build(api=api, build=build, record=record, results=results, state='installing')
            setup_results = setup_environment(version)
            results.update(setup_results)

            record_build(api=api, build=build, record=record, results=results, state='building')
            build_results = build_docs(version, force, pdf, man, epub, dash, search, localmedia)
            results.update(build_results)

    except vcs_support_utils.LockTimeout, e:
        results['checkout'] = (423, "", "Version locked, retrying in 5 minutes.")
        log.info(LOG_TEMPLATE.format(project=version.project.slug,
                                     version=version.slug, msg="Unable to lock, will retry"))
        # http://celery.readthedocs.org/en/3.0/userguide/tasks.html#retrying
        # Should completely retry the task for us until max_retries is exceeded
        update_docs.retry(exc=e, throw=False)
    except ProjectImportError, e:
        results['checkout'] = (404, "", 'Failed to import project; skipping build.\n\nError\n-----\n\n%s' % e.message)
        # Close out build in finally with error.
        pass
    except Exception, e:
        log.error(LOG_TEMPLATE.format(project=version.project.slug,
                                      version=version.slug, msg="Top-level Build Failure"), exc_info=True)
        results['checkout'] = (404, "", 'Top-level Build Failure: %s' % e.message)
    finally:
        record_build(api=api, build=build, record=record, results=results, state='finished', start_time=start_time)
        record_pdf(api=api, record=record, results=results, state='finished', version=version)
        log.info(LOG_TEMPLATE.format(project=version.project.slug, version='', msg='Build finished'))

    build_id = build.get('id')
    # Web Server Tasks
    if build_id:
        finish_build.delay(
            version_pk=version.pk,
            build_pk=build_id,
            hostname=socket.gethostname(),
            html=results.get('html', [404])[0] == 0,
            localmedia=results.get('localmedia', [404])[0] == 0,
            search=results.get('search', [404])[0] == 0,
            pdf=True,
            epub=results.get('epub', [404])[0] == 0,
        )


def ensure_version(api, project, version_pk):
    """
    Ensure we're using a sane version.
    """

    if version_pk:
        version_data = api.version(version_pk).get()
    else:
        version_data = api.version(project.slug).get(slug='latest')['objects'][0]
    version = make_api_version(version_data)
    return version


def update_documentation_type(version, api):
    """
    Automatically determine the doc type for a user.
    """

    checkout_path = version.project.checkout_path(version.slug)
    os.chdir(checkout_path)
    files = run('find .')[1].split('\n')
    markdown = sphinx = 0
    for filename in files:
        if fnmatch.fnmatch(filename, '*.md') or fnmatch.fnmatch(filename, '*.markdown'):
            markdown += 1
        elif fnmatch.fnmatch(filename, '*.rst'):
            sphinx += 1
    ret = 'sphinx'
    if markdown > sphinx:
        ret = 'mkdocs'
    project_data = api.project(version.project.pk).get()
    project_data['documentation_type'] = ret
    api.project(version.project.pk).put(project_data)
    version.project.documentation_type = ret


def docker_build(version, pdf=True, man=True, epub=True, dash=True,
                 search=True, force=False, intersphinx=True, localmedia=True):
    """
    The code that executes inside of docker
    """
    environment_results = setup_environment(version)
    results = build_docs(version=version, force=force, pdf=pdf, man=man,
                         epub=epub, dash=dash, search=search, localmedia=localmedia)
    results.update(environment_results)
    return results


def setup_vcs(version, build, api):
    """
    Update the checkout of the repo to make sure it's the latest.
    This also syncs versions in the DB.
    """

    log.info(LOG_TEMPLATE.format(project=version.project.slug,
                                 version=version.slug, msg='Updating docs from VCS'))
    try:
        update_output = update_imported_docs(version.pk, api)
        commit = version.project.vcs_repo(version.slug).commit
        if commit:
            build['commit'] = commit
    except ProjectImportError:
        log.error(LOG_TEMPLATE.format(project=version.project.slug, version=version.slug,
                                      msg='Failed to import project; skipping build'), exc_info=True)
        raise
    return update_output


@task()
def update_imported_docs(version_pk, api=None):
    """
    Check out or update the given project's repository.
    """
    if api is None:
        api = tastyapi.api

    version_data = api.version(version_pk).get()
    version = make_api_version(version_data)
    project = version.project
    ret_dict = {}

    # Make Dirs
    if not os.path.exists(project.doc_path):
        os.makedirs(project.doc_path)

    if not project.vcs_repo():
        raise ProjectImportError(("Repo type '{0}' unknown".format(project.repo_type)))

    with project.repo_nonblockinglock(version=version,
                                      max_lock_age=getattr(settings, 'REPO_LOCK_SECONDS', 30)):

        before_vcs.send(sender=version)
        # Get the actual code on disk
        if version:
            log.info(
                LOG_TEMPLATE.format(
                    project=project.slug,
                    version=version.slug,
                    msg='Checking out version {slug}: {identifier}'.format(
                        slug=version.slug,
                        identifier=version.identifier
                    )
                )
            )
            version_slug = version.slug
            version_repo = project.vcs_repo(version_slug)
            ret_dict['checkout'] = version_repo.checkout(
                version.identifier,
            )
        else:
            # Does this ever get called?
            log.info(LOG_TEMPLATE.format(
                project=project.slug, version=version.slug, msg='Updating to latest revision'))
            version_slug = 'latest'
            version_repo = project.vcs_repo(version_slug)
            ret_dict['checkout'] = version_repo.update()

        after_vcs.send(sender=version)

        # Update tags/version

        version_post_data = {'repo': version_repo.repo_url}

        if version_repo.supports_tags:
            version_post_data['tags'] = [
                {'identifier': v.identifier,
                 'verbose_name': v.verbose_name,
                 } for v in version_repo.tags
            ]

        if version_repo.supports_branches:
            version_post_data['branches'] = [
                {'identifier': v.identifier,
                 'verbose_name': v.verbose_name,
                 } for v in version_repo.branches
            ]

        try:
            apiv2.project(project.pk).sync_versions.post(version_post_data)
        except Exception, e:
            print "Sync Versions Exception: %s" % e.message
    return ret_dict


def setup_environment(version):
    """
    Build the virtualenv and install the project into it.

    Always build projects with a virtualenv.
    """
    ret_dict = {}
    project = version.project
    build_dir = os.path.join(project.venv_path(version=version.slug), 'build')
    if os.path.exists(build_dir):
        log.info(LOG_TEMPLATE.format(project=project.slug, version=version.slug, msg='Removing existing build dir'))
        shutil.rmtree(build_dir)
    if project.use_system_packages:
        site_packages = '--system-site-packages'
    else:
        site_packages = '--no-site-packages'
    # Here the command has been modified to support different
    # interpreters.
    ret_dict['venv'] = run(
        '{cmd} {site_packages} {path}'.format(
            cmd='virtualenv-2.7 -p {interpreter}'.format(
                interpreter=project.python_interpreter),
            site_packages=site_packages,
            path=project.venv_path(version=version.slug)
        )
    )
    # Other code expects sphinx-build to be installed inside the
    # virtualenv.  Using the -I option makes sure it gets installed
    # even if it is already installed system-wide (and
    # --system-site-packages is used)
    if project.use_system_packages:
        ignore_option = '-I'
    else:
        ignore_option = ''

    wheeldir = os.path.join(settings.SITE_ROOT, 'deploy', 'wheels')
    ret_dict['doc_builder'] = run(
        (
            '{cmd} install --use-wheel --find-links={wheeldir} -U {ignore_option} '
<<<<<<< HEAD
            'sphinx==1.2.2 Pygments==2.0.2 virtualenv==1.10.1 setuptools==1.1 docutils==0.11 mkdocs==0.11.1 mock==1.0.1 pillow==2.6.1'
=======
            'sphinx==1.2.2 virtualenv==1.10.1 setuptools==1.1 docutils==0.11 mkdocs==0.12.1 mock==1.0.1 pillow==2.6.1'
>>>>>>> 13ac5b54
            ' readthedocs-sphinx-ext==0.4.4 sphinx-rtd-theme==0.1.6 '
        ).format(
            cmd=project.venv_bin(version=version.slug, bin='pip'),
            ignore_option=ignore_option,
            wheeldir=wheeldir,
        )
    )

    # Handle requirements

    requirements_file_path = project.requirements_file
    checkout_path = project.checkout_path(version.slug)
    if not requirements_file_path:
        docs_dir = builder_loading.get(project.documentation_type)(version).docs_dir()
        for path in [docs_dir, '']:
            for req_file in ['pip_requirements.txt', 'requirements.txt']:
                test_path = os.path.join(checkout_path, path, req_file)
                print('Testing %s' % test_path)
                if os.path.exists(test_path):
                    requirements_file_path = test_path
                    break

    if requirements_file_path:
        os.chdir(checkout_path)
        ret_dict['requirements'] = run(
            '{cmd} install --exists-action=w -r {requirements}'.format(
                cmd=project.venv_bin(version=version.slug, bin='pip'),
                requirements=requirements_file_path))

    # Handle setup.py

    os.chdir(project.checkout_path(version.slug))
    if os.path.isfile("setup.py"):
        if getattr(settings, 'USE_PIP_INSTALL', False):
            ret_dict['install'] = run(
                '{cmd} install --ignore-installed .'.format(
                    cmd=project.venv_bin(version=version.slug, bin='pip')))
        else:
            ret_dict['install'] = run(
                '{cmd} setup.py install --force'.format(
                    cmd=project.venv_bin(version=version.slug,
                                         bin='python')))
    else:
        ret_dict['install'] = (999, "", "No setup.py, skipping install")
    return ret_dict


@task()
def build_docs(version, force, pdf, man, epub, dash, search, localmedia):
    """
    This handles the actual building of the documentation
    """

    project = version.project
    results = {}

    before_build.send(sender=version)

    with project.repo_nonblockinglock(version=version,
                                      max_lock_age=getattr(settings, 'REPO_LOCK_SECONDS', 30)):
        html_builder = builder_loading.get(project.documentation_type)(version)
        if force:
            html_builder.force()
        html_builder.append_conf()
        results['html'] = html_builder.build()
        if results['html'][0] == 0:
            html_builder.move()

        # Gracefully attempt to move files via task on web workers.
        try:
            move_files.delay(
                version_pk=version.pk,
                html=True,
                hostname=socket.gethostname(),
            )
        except socket.error:
            pass

        fake_results = (999, "Project Skipped, Didn't build",
                        "Project Skipped, Didn't build")
        if 'mkdocs' in project.documentation_type:
            if search:
                try:
                    search_builder = builder_loading.get('mkdocs_json')(version)
                    results['search'] = search_builder.build()
                    if results['search'][0] == 0:
                        search_builder.move()
                except:
                    log.error(LOG_TEMPLATE.format(
                        project=project.slug, version=version.slug, msg="JSON Build Error"), exc_info=True)

        if 'sphinx' in project.documentation_type:
            # Search builder. Creates JSON from docs and sends it to the
            # server.
            if search:
                try:
                    search_builder = builder_loading.get(
                        'sphinx_search')(version)
                    results['search'] = search_builder.build()
                    if results['search'][0] == 0:
                        # Copy json for safe keeping
                        search_builder.move()
                except:
                    log.error(LOG_TEMPLATE.format(
                        project=project.slug, version=version.slug, msg="JSON Build Error"), exc_info=True)
            # Local media builder for singlepage HTML download archive
            if localmedia:
                try:
                    localmedia_builder = builder_loading.get(
                        'sphinx_singlehtmllocalmedia')(version)
                    results['localmedia'] = localmedia_builder.build()
                    if results['localmedia'][0] == 0:
                        localmedia_builder.move()
                except:
                    log.error(LOG_TEMPLATE.format(
                        project=project.slug, version=version.slug, msg="Local Media HTML Build Error"), exc_info=True)

            # Optional build steps
            if version.project.slug not in HTML_ONLY and not project.skip:
                if pdf:
                    pdf_builder = builder_loading.get('sphinx_pdf')(version)
                    results['pdf'] = pdf_builder.build()
                    # Always move pdf results even when there's an error.
                    # if pdf_results[0] == 0:
                    pdf_builder.move()
                else:
                    results['pdf'] = fake_results
                if epub:
                    epub_builder = builder_loading.get('sphinx_epub')(version)
                    results['epub'] = epub_builder.build()
                    if results['epub'][0] == 0:
                        epub_builder.move()
                else:
                    results['epub'] = fake_results

    after_build.send(sender=version)

    return results


def create_build(build_pk):
    """
    Old placeholder for build creation. Now it just gets it from the database.
    """
    if build_pk:
        build = api.build(build_pk).get()
        for key in ['project', 'version', 'resource_uri', 'absolute_uri']:
            if key in build:
                del build[key]
    else:
        build = {}
    return build


def record_build(api, record, build, results, state, start_time=None):
    """
    Record a build by hitting the API.

    Returns nothing
    """

    if not record:
        return None

    setup_steps = ['checkout', 'venv', 'doc_builder', 'requirements', 'install']
    output_steps = ['html']
    all_steps = setup_steps + output_steps

    build['state'] = state
    if 'html' in results:
        build['success'] = results['html'][0] == 0
    else:
        build['success'] = False

    # Set global state
    # for step in all_steps:
    #     if results.get(step, False):
    #         if results.get(step)[0] != 0:
    #             results['success'] = False

    build['exit_code'] = max([results.get(step, [0])[0] for step in all_steps])

    build['setup'] = build['setup_error'] = ""
    build['output'] = build['error'] = ""

    if start_time:
        build['length'] = (datetime.datetime.utcnow() - start_time).total_seconds()

    for step in setup_steps:
        if step in results:
            build['setup'] += "\n\n%s\n-----\n\n" % step
            try:
                build['setup'] += results.get(step)[1]
            except (IndexError, TypeError):
                pass
            build['setup_error'] += "\n\n%s\n-----\n\n" % step
            try:
                build['setup_error'] += results.get(step)[2]
            except (IndexError, TypeError):
                pass

    for step in output_steps:
        if step in results:
            build['output'] += "\n\n%s\n-----\n\n" % step
            try:
                build['output'] += results.get(step)[1]
            except (IndexError, TypeError):
                pass
            build['error'] += "\n\n%s\n-----\n\n" % step
            try:
                build['error'] += results.get(step)[2]
            except (IndexError, TypeError):
                pass

    # Attempt to stop unicode errors on build reporting
    for key, val in build.items():
        if isinstance(val, basestring):
            build[key] = val.decode('utf-8', 'ignore')

    try:
        api.build(build['id']).put(build)
    except Exception:
        log.error("Unable to post a new build", exc_info=True)


def record_pdf(api, record, results, state, version):
    if not record or 'sphinx' not in version.project.documentation_type:
        return None
    try:
        if 'pdf' in results:
            pdf_exit = results['pdf'][0]
            pdf_success = pdf_exit == 0
            pdf_output = results['pdf'][1]
            pdf_error = results['pdf'][2]
        else:
            pdf_exit = 999
            pdf_success = False
            pdf_output = pdf_error = "PDF Failed"

        pdf_output = pdf_output.decode('utf-8', 'ignore')
        pdf_error = pdf_error.decode('utf-8', 'ignore')

        api.build.post(dict(
            state=state,
            project='/api/v1/project/%s/' % version.project.pk,
            version='/api/v1/version/%s/' % version.pk,
            success=pdf_success,
            type='pdf',
            output=pdf_output,
            error=pdf_error,
            exit_code=pdf_exit,
        ))
    except Exception:
        log.error(LOG_TEMPLATE.format(project=version.project.slug,
                                      version=version.slug, msg="Unable to post a new build"), exc_info=True)


###########
# Web tasks
###########


@task(queue='web')
def finish_build(version_pk, build_pk, hostname=None, html=False, localmedia=False, search=False, pdf=False, epub=False):
    """
    Build Finished, do house keeping bits
    """
    version = Version.objects.get(pk=version_pk)
    build = Build.objects.get(pk=build_pk)

    if html:
        version.active = True
        version.built = True
        version.save()

    move_files(
        version_pk=version_pk,
        hostname=hostname,
        html=html,
        localmedia=localmedia,
        search=search,
        pdf=pdf,
        epub=epub,
    )

    symlinks.symlink_cnames(version)
    symlinks.symlink_translations(version)
    symlinks.symlink_subprojects(version)
    if version.project.single_version:
        symlinks.symlink_single_version(version)
    else:
        symlinks.remove_symlink_single_version(version)

    # Delayed tasks
    update_static_metadata.delay(version.project.pk)
    fileify.delay(version.pk, commit=build.commit)
    update_search.delay(version.pk, commit=build.commit)
    if not html and version.slug != 'stable' and build.exit_code != 423:
        send_notifications.delay(version.pk, build_pk=build.pk)


@task(queue='web')
def move_files(version_pk, hostname, html=False, localmedia=False, search=False, pdf=False, epub=False):
    version = Version.objects.get(pk=version_pk)

    if html:
        from_path = version.project.artifact_path(version=version.slug, type=version.project.documentation_type)
        target = version.project.rtd_build_path(version.slug)
        Syncer.copy(from_path, target, host=hostname)

    if 'sphinx' in version.project.documentation_type:
        if localmedia:
            from_path = version.project.artifact_path(version=version.slug, type='sphinx_localmedia')
            to_path = version.project.get_production_media_path(type='htmlzip', version_slug=version.slug, include_file=False)
            Syncer.copy(from_path, to_path, host=hostname)
        if search:
            from_path = version.project.artifact_path(version=version.slug, type='sphinx_search')
            to_path = version.project.get_production_media_path(type='json', version_slug=version.slug, include_file=False)
            Syncer.copy(from_path, to_path, host=hostname)
        # Always move PDF's because the return code lies.
        if pdf:
            from_path = version.project.artifact_path(version=version.slug, type='sphinx_pdf')
            to_path = version.project.get_production_media_path(type='pdf', version_slug=version.slug, include_file=False)
            Syncer.copy(from_path, to_path, host=hostname)
        if epub:
            from_path = version.project.artifact_path(version=version.slug, type='sphinx_epub')
            to_path = version.project.get_production_media_path(type='epub', version_slug=version.slug, include_file=False)
            Syncer.copy(from_path, to_path, host=hostname)

    if 'mkdocs' in version.project.documentation_type:
        if search:
            from_path = version.project.artifact_path(version=version.slug, type='mkdocs_json')
            to_path = version.project.get_production_media_path(type='json', version_slug=version.slug, include_file=False)
            Syncer.copy(from_path, to_path, host=hostname)


@task(queue='web')
def update_search(version_pk, commit):

    version = Version.objects.get(pk=version_pk)

    if 'sphinx' in version.project.documentation_type:
        page_list = process_all_json_files(version, build_dir=False)
    elif 'mkdocs' in version.project.documentation_type:
        page_list = process_mkdocs_json(version, build_dir=False)
    else:
        log.error('Unknown documentation type: %s' % version.project.documentation_type)
        return

    log_msg = ' '.join([page['path'] for page in page_list])
    log.info("(Search Index) Sending Data: %s [%s]" % (version.project.slug, log_msg))
    index_search_request(version=version, page_list=page_list, commit=commit)


@task(queue='web')
def fileify(version_pk, commit):
    """
    Create ImportedFile objects for all of a version's files.

    This is a prereq for indexing the docs for search.
    It also causes celery-haystack to kick off an index of the file.
    """
    version = Version.objects.get(pk=version_pk)
    project = version.project

    if not commit:
        log.info(LOG_TEMPLATE.format(
            project=project.slug, version=version.slug, msg='Imported File not being built because no commit information'))

    path = project.rtd_build_path(version.slug)
    if path:
        log.info(LOG_TEMPLATE.format(
            project=project.slug, version=version.slug, msg='Creating ImportedFiles'))
        for root, dirnames, filenames in os.walk(path):
            for filename in filenames:
                if fnmatch.fnmatch(filename, '*.html'):
                    dirpath = os.path.join(root.replace(path, '').lstrip('/'),
                                           filename.lstrip('/'))
                    obj, created = ImportedFile.objects.get_or_create(
                        project=project,
                        version=version,
                        path=dirpath,
                        name=filename,
                        commit=commit,
                    )
                    if not created:
                        obj.save()
        # Delete ImportedFiles from previous versions
        ImportedFile.objects.filter(project=project, version=version).exclude(commit=commit).delete()
    else:
        log.info(LOG_TEMPLATE.format(project=project.slug, version=version.slug, msg='No ImportedFile files'))


@task(queue='web')
def send_notifications(version_pk, build_pk):
    version = Version.objects.get(pk=version_pk)
    build = Build.objects.get(pk=build_pk)

    for hook in version.project.webhook_notifications.all():
        webhook_notification(version, build, hook.url)
    for email in version.project.emailhook_notifications.all().values_list('email', flat=True):
        email_notification(version, build, email)


def email_notification(version, build, email):
    log.debug(LOG_TEMPLATE.format(project=version.project.slug, version=version.slug,
                                  msg='sending email to: %s' % email))
    context = {'version': version,
               'project': version.project,
               'build': build,
               'build_url': 'https://{0}{1}'.format(
                   getattr(settings, 'PRODUCTION_DOMAIN', 'readthedocs.org'),
                   build.get_absolute_url()),
               'unsub_url': 'https://{0}{1}'.format(
                   getattr(settings, 'PRODUCTION_DOMAIN', 'readthedocs.org'),
                   reverse('projects_notifications', args=[version.project.slug])),
               }

    if build.commit:
        title = _('Failed: {project.name} ({commit})').format(commit=build.commit[:8], **context)
    else:
        title = _('Failed: {project.name} ({version.verbose_name})').format(**context)

    send_email(
        email,
        title,
        template='projects/email/build_failed.txt',
        template_html='projects/email/build_failed.html',
        context=context
    )


def webhook_notification(version, build, hook_url):
    data = json.dumps({
        'name': project.name,
        'slug': project.slug,
        'build': {
            'id': build.id,
            'success': build.success,
            'date': build.date.strftime('%Y-%m-%d %H:%M:%S'),
        }
    })
    log.debug(LOG_TEMPLATE.format(project=project.slug, version='', msg='sending notification to: %s' % hook_url))
    requests.post(hook_url, data=data)


@task(queue='web')
def update_static_metadata(project_pk, path=None):
    """Update static metadata JSON file

    Metadata settings include the following project settings:

    version
      The default version for the project, default: `latest`

    language
      The default language for the project, default: `en`

    languages
      List of languages built by linked translation projects.
    """
    project = Project.objects.get(pk=project_pk)
    if not path:
        path = project.static_metadata_path()

    log.info(LOG_TEMPLATE.format(
        project=project.slug,
        version='',
        msg='Updating static metadata',
    ))
    translations = [trans.language for trans in project.translations.all()]
    languages = set(translations)
    # Convert to JSON safe types
    metadata = {
        'version': project.default_version,
        'language': project.language,
        'languages': list(languages),
        'single_version': project.single_version,
    }
    try:
        fh = open(path, 'w+')
        json.dump(metadata, fh)
        fh.close()
        Syncer.copy(path, path, host=socket.gethostname(), file=True)
    except (AttributeError, IOError) as e:
        log.debug(LOG_TEMPLATE.format(
            project=project.slug,
            version='',
            msg='Cannot write to metadata.json: {0}'.format(e)
        ))


#@periodic_task(run_every=crontab(hour="*", minute="*/5", day_of_week="*"))
def update_docs_pull(record=False, pdf=False, man=False, force=False):
    """
    A high-level interface that will update all of the projects.

    This is mainly used from a cronjob or management command.
    """
    for version in Version.objects.filter(built=True):
        try:
            update_docs(
                pk=version.project.pk, version_pk=version.pk, record=record, pdf=pdf, man=man)
        except Exception, e:
            log.error("update_docs_pull failed", exc_info=True)

##############
# Random Tasks
##############


@task()
def remove_dir(path):
    """
    Remove a directory on the build/celery server.

    This is mainly a wrapper around shutil.rmtree so that app servers
    can kill things on the build server.
    """
    log.info("Removing %s" % path)
    shutil.rmtree(path)


@task(queue='web')
def clear_artifacts(version_pk):
    """ Remove artifacts from the web servers. """
    version = Version.objects.get(pk=version_pk)
    run_on_app_servers('rm -rf %s' % version.project.get_production_media_path(type='pdf', version_slug=version.slug))
    run_on_app_servers('rm -rf %s' % version.project.get_production_media_path(type='epub', version_slug=version.slug))
    run_on_app_servers('rm -rf %s' % version.project.get_production_media_path(type='htmlzip', version_slug=version.slug))
    run_on_app_servers('rm -rf %s' % version.project.rtd_build_path(version=version.slug))

# @task()
# def update_config_from_json(version_pk):
#     """
#     Check out or update the given project's repository.
#     """
# Remove circular import
#     from projects.forms import ImportProjectForm
#     version_data = api.version(version_pk).get()
#     version = make_api_version(version_data)
#     project = version.project
#     log.debug(LOG_TEMPLATE.format(project=project.slug, version=version.slug, msg="Checking for json config"))
#     try:
#         rtd_json = open(os.path.join(
#             project.checkout_path(version.slug),
#             '.rtd.json'
#         ))
#         json_obj = json.load(rtd_json)
#         for key in json_obj.keys():
# Treat the defined fields on the Import form as
# the canonical list of allowed user editable fields.
# This is in essense just another UI for that form.
#             if key not in ImportProjectForm._meta.fields:
#                 del json_obj[key]
#     except IOError:
#         log.debug(LOG_TEMPLATE.format(project=project.slug, version=version.slug, msg="No rtd.json found."))
#         return None

#     project_data = api.project(project.pk).get()
#     project_data.update(json_obj)
#     api.project(project.pk).put(project_data)
#     log.debug(LOG_TEMPLATE.format(project=project.slug, version=version.slug, msg="Updated from JSON."))

# def update_state(version):
#     """
#     Keep state between the repo and the database
#     """
#     log.debug(LOG_TEMPLATE.format(project=version.project.slug, version=version.slug, msg='Setting config values from .rtd.yml'))
#     try:
#         update_config_from_json(version.pk)
#     except Exception, e:
# Never kill the build, but log the error
#         log.error(LOG_TEMPLATE.format(project=version.project.slug, version=version.slug, msg='Failure in config parsing code: %s ' % e.message))


# @task()
# def zenircbot_notification(version_id):
#     version = version.objects.get(id=version_id)
#     message = "build of %s successful" % version
#     redis_obj = redis.redis(**settings.redis)
# irc = getattr(settings, 'irc_channel', '#readthedocs-build')
#     try:
#         redis_obj.publish('out',
#                           json.dumps({
#                               'version': 1,
#                               'type': 'privmsg',
#                               'data': {
#                                   'to': irc,
#                                   'message': message,
#                               }
#                           }))
#     except redis.connectionerror:
#         return

# @task()
# def clear_artifacts(version_pk):
#     """ Remove artifacts from the build server. """
# Stop doing this for now as it causes 403s if people build things back to
# back some times because of a race condition
#     version_data = api.version(version_pk).get()
#     version = make_api_version(version_data)
#     run('rm -rf %s' % version.project.full_epub_path(version.slug))
#     run('rm -rf %s' % version.project.full_man_path(version.slug))
#     run('rm -rf %s' % version.project.full_build_path(version.slug))
#     run('rm -rf %s' % version.project.full_latex_path(version.slug))

# @periodic_task(run_every=crontab(hour="*/12", minute="*", day_of_week="*"))
# def update_mirror_docs():
#     """
#     A periodic task used to update all projects that we mirror.
#     """
#     record = False
#     current = datetime.datetime.now()
# Only record one build a day, at midnight.
#     if current.hour == 0 and current.minute == 0:
#         record = True
#     data = apiv2.project().get(mirror=True, page_size=500)
#     for project_data in data['results']:
#         p = make_api_project(project_data)
#         update_docs(pk=p.pk, record=record)<|MERGE_RESOLUTION|>--- conflicted
+++ resolved
@@ -331,11 +331,7 @@
     ret_dict['doc_builder'] = run(
         (
             '{cmd} install --use-wheel --find-links={wheeldir} -U {ignore_option} '
-<<<<<<< HEAD
-            'sphinx==1.2.2 Pygments==2.0.2 virtualenv==1.10.1 setuptools==1.1 docutils==0.11 mkdocs==0.11.1 mock==1.0.1 pillow==2.6.1'
-=======
-            'sphinx==1.2.2 virtualenv==1.10.1 setuptools==1.1 docutils==0.11 mkdocs==0.12.1 mock==1.0.1 pillow==2.6.1'
->>>>>>> 13ac5b54
+            ' sphinx==1.2.2 Pygments==2.0.2 virtualenv==1.10.1 setuptools==1.1 docutils==0.11 mkdocs==0.12.1 mock==1.0.1 pillow==2.6.1 '
             ' readthedocs-sphinx-ext==0.4.4 sphinx-rtd-theme==0.1.6 '
         ).format(
             cmd=project.venv_bin(version=version.slug, bin='pip'),
