import fnmatch
import os

from django.conf import settings
from django.contrib.auth.models import User
from django.core.urlresolvers import reverse
from django.db import models
from django.core.exceptions import ObjectDoesNotExist
from django.template.defaultfilters import slugify
from django.template.loader import render_to_string
from django.utils.translation import ugettext_lazy as _

from projects import constants
from projects.utils import diff, dmp, safe_write
from projects.utils import highest_version as _highest
from taggit.managers import TaggableManager

from vcs_support.base import VCSProject
from vcs_support.backends import backend_cls
from vcs_support.utils import Lock


class ProjectManager(models.Manager):
    def live(self, *args, **kwargs):
        base_qs = self.filter(skip=False)
        return base_qs.filter(*args, **kwargs)

class ProjectRelationship(models.Model):
    parent = models.ForeignKey('Project', related_name='subprojects')
    child = models.ForeignKey('Project', related_name='superprojects')

    def __unicode__(self):
        return "%s -> %s" % (self.parent, self.child)

    #HACK
    def get_absolute_url(self):
        return "http://%s.readthedocs.org/projects/%s/en/latest/" % (self.parent.slug, self.child.slug)

class Project(models.Model):
    #Auto fields
    pub_date = models.DateTimeField(auto_now_add=True)
    modified_date = models.DateTimeField(auto_now=True)

    #Generally from conf.py
    users = models.ManyToManyField(User, related_name='projects')
    name = models.CharField(max_length=255)
    slug = models.SlugField(max_length=255, unique=True)
    description = models.TextField(blank=True,
        help_text=_('The reStructuredText description of the project'))
    repo = models.CharField(max_length=100, blank=True,
<<<<<<< HEAD
            help_text=_('Checkout URL for your code (hg, git, etc.). Ex. http://github.com/ericholscher/django-kong.git'))
    repo_type = models.CharField(max_length=10, choices=constants.REPO_CHOICES, default='git')
    project_url = models.URLField(blank=True, help_text=_('The project\'s homepage'))
=======
            help_text='Checkout URL for your code (hg, git, etc.). Ex. https://github.com/ericholscher/django-kong.git')
    repo_type = models.CharField(max_length=10, choices=constants.REPO_CHOICES, default='git')
    project_url = models.URLField(blank=True, help_text='The project\'s homepage', verify_exists=False)
>>>>>>> 20f5838b
    version = models.CharField(max_length=100, blank=True,
        help_text=_('Project version these docs apply to, i.e. 1.0a'))
    copyright = models.CharField(max_length=255, blank=True,
        help_text=_('Project copyright information'))
    theme = models.CharField(max_length=20,
        choices=constants.DEFAULT_THEME_CHOICES, default=constants.THEME_DEFAULT,
        help_text='<a href="http://sphinx.pocoo.org/theming.html#builtin-themes" target="_blank">_(Examples)</a>')
    suffix = models.CharField(max_length=10, editable=False, default='.rst')
    default_version = models.CharField(max_length=255, default='latest', help_text='The version of your project that / redirects to')
    # In default_branch, None max_lengtheans the backend should choose the appropraite branch. Eg 'master' for git
    default_branch = models.CharField(max_length=255, default=None, null=True,
        blank=True, help_text=_('What branch "latest" points to. Leave empty to use the default value for your VCS (eg. trunk or master).'))
    requirements_file = models.CharField(max_length=255, default=None, null=True, blank=True, help_text=_('Requires Virtualenv. A pip requirements file needed to build your documentation. Path from the root of your project.'))
    documentation_type = models.CharField(max_length=20,
        choices=constants.DOCUMENTATION_CHOICES, default='sphinx',
        help_text=_('Type of documentation you are building.'))
    analytics_code = models.CharField(max_length=50, null=True, blank=True, help_text=_("Google Analytics Tracking Code. This may slow down your page loads."))

    #Other model data.
    path = models.CharField(help_text="The directory where conf.py lives",
                            max_length=255, editable=False)
    featured = models.BooleanField()
    skip = models.BooleanField()
    use_virtualenv = models.BooleanField(
        help_text=_("Install your project inside a virtualenv using setup.py install"))
    django_packages_url = models.CharField(max_length=255, blank=True)

    #Subprojects
    related_projects = models.ManyToManyField('self', blank=True, null=True, symmetrical=False, through=ProjectRelationship)

    tags = TaggableManager(blank=True)
    objects = ProjectManager()

    class Meta:
        ordering = ('slug',)

    def __unicode__(self):
        return self.name

    def save(self, *args, **kwargs):
        #if hasattr(self, 'pk'):
            #previous_obj = self.__class__.objects.get(pk=self.pk)
            #if previous_obj.repo != self.repo:
                #Needed to not have an import loop on Project
                #from projects import tasks
                #This needs to run on the build machine.
                #tasks.remove_dir.delay(os.path.join(self.doc_path, 'checkouts'))
        if not self.slug:
            self.slug = slugify(self.name)
            if self.slug == '':
                raise Exception("Model must have slug")
        super(Project, self).save(*args, **kwargs)

    def get_absolute_url(self):
        return reverse('projects_detail', args=[self.slug])

    def get_docs_url(self, version_slug=None):
        version = version_slug or self.get_default_version()
        return reverse('docs_detail', kwargs={
            'project_slug': self.slug,
            'lang_slug': 'en',
            'version_slug': version,
            'filename': '',
        })

    def get_builds_url(self):
        return reverse('builds_project_list', kwargs={
            'project_slug': self.slug,
        })

    def get_pdf_url(self, version_slug='latest'):
        path = os.path.join(settings.MEDIA_URL,
                                'pdf',
                                self.slug,
                                version_slug,
                                '%s.pdf' % self.slug)
        return path

    def get_pdf_path(self, version_slug='latest'):
        path = os.path.join(settings.MEDIA_ROOT,
                                'pdf',
                                self.slug,
                                version_slug,
                                '%s.pdf' % self.slug)
        return path

    def get_epub_url(self, version_slug='latest'):
        path = os.path.join(settings.MEDIA_URL,
                                'epub',
                                self.slug,
                                version_slug,
                                '%s.epub' % self.slug)
        return path

    def get_epub_path(self, version_slug='latest'):
        path = os.path.join(settings.MEDIA_ROOT,
                                'epub',
                                self.slug,
                                version_slug,
                                '%s.epub' % self.slug)
        return path

    def get_manpage_url(self, version_slug='latest'):
        path = os.path.join(settings.MEDIA_URL,
                                'man',
                                self.slug,
                                version_slug,
                                '%s.1' % self.slug)
        return path

    def get_manpage_path(self, version_slug='latest'):
        path = os.path.join(settings.MEDIA_ROOT,
                                'man',
                                self.slug,
                                version_slug,
                                '%s.1' % self.slug)
        return path

    #Doc PATH:
    #MEDIA_ROOT/slug/checkouts/version/<repo>

    @property
    def doc_path(self):
        return os.path.join(settings.DOCROOT, self.slug)

    def checkout_path(self, version='latest'):
        return os.path.join(self.doc_path, 'checkouts', version)

    def venv_path(self, version='latest'):
        return os.path.join(self.doc_path, 'envs', version)

    def venv_bin(self, version='latest', bin='python'):
        return os.path.join(self.venv_path(version), 'bin', bin)

    def full_doc_path(self, version='latest'):
        """
        The path to the documentation root in the project.
        """
        doc_base = self.checkout_path(version)
        for possible_path in ['docs', 'doc', 'Doc']:
            if os.path.exists(os.path.join(doc_base, '%s' % possible_path)):
                return os.path.join(doc_base, '%s' % possible_path)
        #No docs directory, docs are at top-level.
        return doc_base

    def full_build_path(self, version='latest'):
        """
        The path to the build html docs in the project.
        """
        return os.path.join(self.conf_dir(version), "_build", "html")

    def rtd_build_path(self, version="latest"):
        """
        The path to the build html docs in the project.
        """
        return os.path.join(self.doc_path, 'rtd-builds', version)

    def rtd_cname_path(self, cname):
        """
        The path to the build html docs in the project.
        """
        return os.path.join(settings.CNAME_ROOT, cname)

    def conf_file(self, version='latest'):
        files = self.find('conf.py', version)
        if not files:
            files = self.full_find('conf.py', version)
        if len(files) == 1:
            return files[0]
        elif len(files) > 1:
            for file in files:
                if file.find('doc', 70) != -1:
                    return file
        else:
            print("Could not find conf.py in %s" % self)
            return ''

    def conf_dir(self, version='latest'):
        conf_file = self.conf_file(version)
        if conf_file:
            return conf_file.replace('/conf.py', '')

    @property
    def highest_version(self):
        return _highest(self.versions.filter(active=True))

    @property
    def is_imported(self):
        return bool(self.repo)

    @property
    def has_good_build(self):
        return self.builds.filter(success=True).exists()

    @property
    def has_versions(self):
        return self.versions.exists()

    @property
    def has_aliases(self):
        return self.aliases.exists()

    @property
    def has_pdf(self, version_slug='latest'):
        return os.path.exists(self.get_pdf_path(version_slug))

    @property
    def has_manpage(self, version_slug='latest'):
        return os.path.exists(self.get_manpage_path(version_slug))

    @property
    def has_epub(self, version_slug='latest'):
        return os.path.exists(self.get_epub_path(version_slug))

    @property
    def sponsored(self):
        return False

    def vcs_repo(self, version='latest'):
        #if hasattr(self, '_vcs_repo'):
            #return self._vcs_repo
        backend = backend_cls.get(self.repo_type)
        if not backend:
            repo = None
        else:
            proj = VCSProject(self.name,
                              self.default_branch,
                              self.checkout_path(version),
                              self.repo)
            repo = backend(proj, version)
        #self._vcs_repo = repo
        return repo

    @property
    def contribution_backend(self):
        if hasattr(self, '_contribution_backend'):
            return self._contribution_backend
        if not self.vcs_repo:
            cb = None
        else:
            cb = self.vcs_repo.get_contribution_backend()
        self._contribution_backend = cb
        return cb

    def repo_lock(self, timeout=5, polling_interval=0.2):
        return Lock(self, timeout, polling_interval)

    def find(self, file, version):
        """
        A balla API to find files inside of a projects dir.
        """
        matches = []
        for root, dirnames, filenames in os.walk(self.full_doc_path(version)):
            for filename in fnmatch.filter(filenames, file):
                matches.append(os.path.join(root, filename))
        return matches

    def full_find(self, file, version):
        """
        A balla API to find files inside of a projects dir.
        """
        matches = []
        for root, dirnames, filenames in os.walk(self.checkout_path(version)):
            for filename in fnmatch.filter(filenames, file):
                matches.append(os.path.join(root, filename))
        return matches

    def get_latest_build(self):
        try:
            return self.builds.all()[0]
        except IndexError:
            return None

    def active_versions(self):
        return (self.versions.filter(built=True, active=True) |
                self.versions.filter(active=True, uploaded=True))

    def version_from_branch_name(self, branch):
        try:
            return (self.versions.filter(identifier=branch) |
                    self.versions.filter(identifier='remotes/origin/%s'%branch))[0]
        except IndexError:
            return None


    @property
    def whitelisted(self):
        try:
            return all([user.get_profile().whitelisted for user in self.users.all()])
        except ObjectDoesNotExist:
            #Bare except so we don't have to import user.models.UserProfile
            return False

    #File Building stuff.
    #Not sure if this is used
    def get_top_level_files(self):
        return self.files.live(parent__isnull=True).order_by('ordering')

    def get_index_filename(self):
        return os.path.join(self.path, 'index.rst')

    def get_rendered_index(self):
        return render_to_string('projects/index.rst.html', {'project': self})

    def write_index(self):
        if not self.is_imported:
            safe_write(self.get_index_filename(), self.get_rendered_index())

    def get_latest_revisions(self):
        revision_qs = FileRevision.objects.filter(file__project=self,
            file__status=constants.LIVE_STATUS)
        return revision_qs.order_by('-created_date')

    def get_default_version(self):
        """
        Get the default version (slug).

        Returns self.default_version if the version with that slug actually
        exists (is built and published). Otherwise returns 'latest'.
        """
        # latest is a special case where we don't have to check if it exists
        if self.default_version == 'latest':
            return self.default_version
        # check if the default_version exists
        version_qs = self.versions.filter(
            slug=self.default_version,
            active=True
        )
        if version_qs.exists():
            return self.default_version
        return 'latest'

    def add_subproject(self, child):
        subproject, created = ProjectRelationship.objects.get_or_create(
            parent=self,
            child=child,
            )
        return subproject

    def remove_subproject(self, child):
        ProjectRelationship.objects.filter(
            parent=self,
            child=child).delete()
        return


class FileManager(models.Manager):
    def live(self, *args, **kwargs):
        base_qs = self.filter(status=constants.LIVE_STATUS)
        return base_qs.filter(*args, **kwargs)


class File(models.Model):
    project = models.ForeignKey(Project, related_name='files')
    parent = models.ForeignKey('self', null=True, blank=True,
                               related_name='children')
    heading = models.CharField(max_length=255)
    slug = models.SlugField()
    content = models.TextField()
    denormalized_path = models.CharField(max_length=255, editable=False)
    ordering = models.PositiveSmallIntegerField(default=1)
    status = models.PositiveSmallIntegerField(choices=constants.STATUS_CHOICES,
        default=constants.LIVE_STATUS)

    objects = FileManager()

    class Meta:
        ordering = ('denormalized_path',)

    def __unicode__(self):
        return '%s: %s' % (self.project.name, self.heading)

    def save(self, *args, **kwargs):
        if not self.slug:
            self.slug = slugify(self.heading)

        if self.parent:
            path = '%s/%s' % (self.parent.denormalized_path, self.slug)
        else:
            path = self.slug

        self.denormalized_path = path

        super(File, self).save(*args, **kwargs)

        if self.children:
            def update_children(children):
                for child in children:
                    child.save()
                    update_children(child.children.all())
            update_children(self.children.all())
        #Update modified time on project.
        self.project.save()

    @property
    def depth(self):
        return len(self.denormalized_path.split('/'))

    def create_revision(self, old_content, comment):
        FileRevision.objects.create(
            file=self,
            comment=comment,
            diff=diff(self.content, old_content)
        )

    @property
    def current_revision(self):
        return self.revisions.filter(is_reverted=False)[0]

    def get_html_diff(self, rev_from, rev_to):
        rev_from = self.revisions.get(revision_number=rev_from)
        rev_to = self.revisions.get(revision_number=rev_to)

        diffs = dmp.diff_main(rev_from.diff, rev_to.diff)
        return dmp.diff_prettyHtml(diffs)

    def revert_to(self, revision_number):
        revision = self.revisions.get(revision_number=revision_number)
        revision.apply()

    @property
    def filename(self):
        return os.path.join(
            self.project.path,
            '%s.rst' % self.denormalized_path
        )

    def get_rendered(self):
        return render_to_string('projects/doc_file.rst.html', {'file': self})

    def write_to_disk(self):
        safe_write(self.filename, self.get_rendered())

    @models.permalink
    def get_absolute_url(self):
        return ('docs_detail', [self.project.slug, 'en', 'latest',
                                self.denormalized_path + '.html'])


class FileRevision(models.Model):
    file = models.ForeignKey(File, related_name='revisions')
    comment = models.TextField(blank=True)
    diff = models.TextField(blank=True)
    created_date = models.DateTimeField(auto_now_add=True)

    revision_number = models.IntegerField()
    is_reverted = models.BooleanField(default=False)

    class Meta:
        ordering = ('-revision_number',)

    def __unicode__(self):
        return self.comment or '%s #%s' % (self.file.heading,
                                           self.revision_number)

    def get_file_content(self):
        """
        Apply the series of diffs after this revision in reverse order,
        bringing the content back to the state it was in this revision
        """
        after = self.file.revisions.filter(
            revision_number__gt=self.revision_number)
        content = self.file.content

        for revision in after:
            patch = dmp.patch_fromText(revision.diff)
            content = dmp.patch_apply(patch, content)[0]

        return content

    def apply(self):
        original_content = self.file.content

        # store the old content on the file
        self.file.content = self.get_file_content()
        self.file.save()

        # mark reverted changesets
        reverted_qs = self.file.revisions.filter(
            revision_number__gt=self.revision_number)
        reverted_qs.update(is_reverted=True)

        # create a new revision
        FileRevision.objects.create(
            file=self.file,
            comment='Reverted to #%s' % self.revision_number,
            diff=diff(self.file.content, original_content)
        )

    def save(self, *args, **kwargs):
        if not self.pk:
            max_rev = self.file.revisions.aggregate(
                max=models.Max('revision_number'))
            if max_rev['max'] is None:
                self.revision_number = 1
            else:
                self.revision_number = max_rev['max'] + 1
        super(FileRevision, self).save(*args, **kwargs)


class ImportedFile(models.Model):
    project = models.ForeignKey(Project, related_name='imported_files')
    name = models.CharField(max_length=255)
    slug = models.SlugField()
    path = models.CharField(max_length=255)
    md5 = models.CharField(max_length=255)

    @models.permalink
    def get_absolute_url(self):
        return ('docs_detail', [self.project.slug, 'en', 'latest', self.path])

    def __unicode__(self):
        return '%s: %s' % (self.name, self.project)<|MERGE_RESOLUTION|>--- conflicted
+++ resolved
@@ -48,15 +48,9 @@
     description = models.TextField(blank=True,
         help_text=_('The reStructuredText description of the project'))
     repo = models.CharField(max_length=100, blank=True,
-<<<<<<< HEAD
             help_text=_('Checkout URL for your code (hg, git, etc.). Ex. http://github.com/ericholscher/django-kong.git'))
     repo_type = models.CharField(max_length=10, choices=constants.REPO_CHOICES, default='git')
-    project_url = models.URLField(blank=True, help_text=_('The project\'s homepage'))
-=======
-            help_text='Checkout URL for your code (hg, git, etc.). Ex. https://github.com/ericholscher/django-kong.git')
-    repo_type = models.CharField(max_length=10, choices=constants.REPO_CHOICES, default='git')
-    project_url = models.URLField(blank=True, help_text='The project\'s homepage', verify_exists=False)
->>>>>>> 20f5838b
+    project_url = models.URLField(blank=True, help_text=_('The project\'s homepage'), verify_exists=False)
     version = models.CharField(max_length=100, blank=True,
         help_text=_('Project version these docs apply to, i.e. 1.0a'))
     copyright = models.CharField(max_length=255, blank=True,
@@ -65,7 +59,7 @@
         choices=constants.DEFAULT_THEME_CHOICES, default=constants.THEME_DEFAULT,
         help_text='<a href="http://sphinx.pocoo.org/theming.html#builtin-themes" target="_blank">_(Examples)</a>')
     suffix = models.CharField(max_length=10, editable=False, default='.rst')
-    default_version = models.CharField(max_length=255, default='latest', help_text='The version of your project that / redirects to')
+    default_version = models.CharField(max_length=255, default='latest', help_text=_('The version of your project that / redirects to'))
     # In default_branch, None max_lengtheans the backend should choose the appropraite branch. Eg 'master' for git
     default_branch = models.CharField(max_length=255, default=None, null=True,
         blank=True, help_text=_('What branch "latest" points to. Leave empty to use the default value for your VCS (eg. trunk or master).'))
