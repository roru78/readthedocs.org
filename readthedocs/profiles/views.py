--- conflicted
+++ resolved
@@ -1,14 +1,12 @@
 """Views for creating, editing and viewing site-specific user profiles."""
 
+from django.contrib import messages
 from django.contrib.auth import logout
 from django.contrib.auth.models import User
 from django.contrib.messages.views import SuccessMessageMixin
 from django.urls import reverse
 from django.utils.translation import ugettext_lazy as _
-<<<<<<< HEAD
 from django.views.generic import ListView, DeleteView, View
-=======
->>>>>>> 03971d70
 from rest_framework.authtoken.models import Token
 from vanilla import DetailView, FormView, ListView, UpdateView
 
@@ -130,11 +128,5 @@
 
     http_method_names = ['post']
 
-<<<<<<< HEAD
     def get_object(self, queryset=None):
-        return self.request.user.auth_token
-=======
-class TokenList(TokenMixin, ListView):
-
-    pass
->>>>>>> 03971d70
+        return self.request.user.auth_token