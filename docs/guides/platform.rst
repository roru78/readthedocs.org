Read the Docs Guides
--------------------

These guides will help you customize or tune aspects of Read the Docs.

.. toctree::
   :maxdepth: 1

<<<<<<< HEAD
    autobuild-docs-for-pull-requests
    build-notifications
    build-using-too-many-resources
    canonical
    conda
    embedding-content
    environment-variables
    feature-flags
    google-analytics
    hiding-a-version
    searching-with-readthedocs
    specifying-dependencies
    technical-docs-seo-guide
    wipe-environment
=======
   autobuild-docs-for-pull-requests
   build-notifications
   build-using-too-many-resources
   canonical
   conda
   deprecating-content
   environment-variables
   feature-flags
   google-analytics
   hiding-a-version
   searching-with-readthedocs
   embedding-content
   specifying-dependencies
   technical-docs-seo-guide
   wipe-environment
>>>>>>> d2157c8c
<|MERGE_RESOLUTION|>--- conflicted
+++ resolved
@@ -6,22 +6,6 @@
 .. toctree::
    :maxdepth: 1
 
-<<<<<<< HEAD
-    autobuild-docs-for-pull-requests
-    build-notifications
-    build-using-too-many-resources
-    canonical
-    conda
-    embedding-content
-    environment-variables
-    feature-flags
-    google-analytics
-    hiding-a-version
-    searching-with-readthedocs
-    specifying-dependencies
-    technical-docs-seo-guide
-    wipe-environment
-=======
    autobuild-docs-for-pull-requests
    build-notifications
    build-using-too-many-resources
@@ -36,5 +20,4 @@
    embedding-content
    specifying-dependencies
    technical-docs-seo-guide
-   wipe-environment
->>>>>>> d2157c8c
+   wipe-environment